--- conflicted
+++ resolved
@@ -47,11 +47,8 @@
         version: 4.3.1(eslint-plugin-import@2.31.0)(eslint@8.57.1)
       eslint-plugin-github:
         specifier: ^5.0.0
-<<<<<<< HEAD
-        version: 5.1.8(eslint-import-resolver-typescript@4.2.2)(eslint@8.57.1)(typescript@5.8.2)
-=======
         version: 5.1.8(eslint-import-resolver-typescript@4.3.1)(eslint@8.57.1)(typescript@5.8.2)
->>>>>>> cc11e47a
+
       eslint-plugin-import:
         specifier: ^2.27.5
         version: 2.31.0(@typescript-eslint/parser@8.28.0(eslint@8.57.1)(typescript@5.8.2))(eslint-import-resolver-typescript@4.3.1)(eslint@8.57.1)
@@ -4388,11 +4385,9 @@
     transitivePeerDependencies:
       - supports-color
 
-<<<<<<< HEAD
+
   eslint-module-utils@2.12.0(@typescript-eslint/parser@8.27.0(eslint@8.57.1)(typescript@5.8.2))(eslint-import-resolver-node@0.3.9)(eslint-import-resolver-typescript@4.2.2)(eslint@8.57.1):
-=======
-  eslint-module-utils@2.12.0(@typescript-eslint/parser@8.28.0(eslint@8.57.1)(typescript@5.8.2))(eslint-import-resolver-node@0.3.9)(eslint-import-resolver-typescript@4.3.1)(eslint@8.57.1):
->>>>>>> cc11e47a
+
     dependencies:
       debug: 3.2.7
     optionalDependencies:
@@ -4422,11 +4417,9 @@
       lodash.snakecase: 4.1.1
       lodash.upperfirst: 4.3.1
 
-<<<<<<< HEAD
+
   eslint-plugin-github@5.1.8(eslint-import-resolver-typescript@4.2.2)(eslint@8.57.1)(typescript@5.8.2):
-=======
-  eslint-plugin-github@5.1.8(eslint-import-resolver-typescript@4.3.1)(eslint@8.57.1)(typescript@5.8.2):
->>>>>>> cc11e47a
+
     dependencies:
       '@eslint/compat': 1.2.7(eslint@8.57.1)
       '@eslint/eslintrc': 3.3.1
@@ -4473,11 +4466,9 @@
       doctrine: 2.1.0
       eslint: 8.57.1
       eslint-import-resolver-node: 0.3.9
-<<<<<<< HEAD
+
       eslint-module-utils: 2.12.0(@typescript-eslint/parser@8.27.0(eslint@8.57.1)(typescript@5.8.2))(eslint-import-resolver-node@0.3.9)(eslint-import-resolver-typescript@4.2.2)(eslint@8.57.1)
-=======
-      eslint-module-utils: 2.12.0(@typescript-eslint/parser@8.28.0(eslint@8.57.1)(typescript@5.8.2))(eslint-import-resolver-node@0.3.9)(eslint-import-resolver-typescript@4.3.1)(eslint@8.57.1)
->>>>>>> cc11e47a
+
       hasown: 2.0.2
       is-core-module: 2.16.1
       is-glob: 4.0.3
