--- conflicted
+++ resolved
@@ -37,88 +37,6 @@
 
 const BASE_URL = process.env.OCTOMIND_API_URL || "https://app.octomind.dev/api";
 
-<<<<<<< HEAD
-const mintlifyToken = "mint_dsc_3ZNWe13kDZKPFdidzxsnQFyU";
-const MINT_SUBDOMAIN = "octomind";
-const MINT_SERVER_URL = "https://leaves.mintlify.com";
-const DEFAULT_BASE_URL = "https://api.mintlifytrieve.com";
-const DOC_BASE_URL = "https://octomind.dev/docs";
-
-const searchFetchPath = `${DEFAULT_BASE_URL}/api/chunk/autocomplete`;
-
-type TrieveData = {
-  name: string;
-  trieveDatasetId: string; // trieve dataset id
-  trieveApiKey: string; // trieve api key
-  openApiUrls: string[]; // openapi urls for trieve
-};
-
-const trieveFetcher = async (trieve: TrieveData, query: string) => {
-  try {
-    const response = await axios.post(
-      searchFetchPath,
-      {
-        page_size: 10,
-        query,
-        search_type: "fulltext",
-        extend_results: true,
-        score_threshold: 1,
-      },
-      {
-        headers: {
-          "Content-Type": "application/json",
-          Authorization: `Bearer ${trieve.trieveApiKey}`,
-          "TR-Dataset": trieve.trieveDatasetId,
-          "X-API-VERSION": "V2",
-        },
-      },
-    );
-    return response.data;
-  } catch (error) {
-    console.error("Error fetching trieve data:", error);
-    throw new Error("Error fetching trieve data");
-  }
-};
-
-export const trieveConfig = async (): Promise<TrieveData | null> => {
-  try {
-    // https://leaves.mintlify.com/api/mcp/config/octomind
-    const { data } = await axios.get(
-      `${MINT_SERVER_URL}/api/mcp/config/${MINT_SUBDOMAIN}`,
-      {
-        headers: {
-          "X-API-Key": `${mintlifyToken}`,
-        },
-      },
-    );
-    //console.error("Trieve config:", data);
-    return data;
-  } catch (error) {
-    console.error("Error fetching trieve result data:", error);
-    return null;
-  }
-};
-
-export const search = async (
-  query: string,
-  trieve: TrieveData,
-): Promise<SearchResult[]> => {
-  const data = await trieveFetcher(trieve, query);
-  if (data.chunks === undefined || data.chunks.length === 0) {
-    throw new Error("No results found");
-  }
-  return data.chunks.map((result: any) => {
-    const { chunk } = result;
-    return {
-      title: chunk.metadata.title,
-      content: chunk.chunk_html,
-      link: `${DOC_BASE_URL}/${chunk.link}`,
-    };
-  });
-};
-
-=======
->>>>>>> 1f51ae19
 // Helper function for API calls
 const apiCall = async <T>(
   method: "get" | "post" | "put" | "delete" | "patch",
