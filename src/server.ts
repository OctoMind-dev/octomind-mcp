--- conflicted
+++ resolved
@@ -93,62 +93,6 @@
   logger.info("Starting server in SSE mode");
   const app = buildApp();
 
-  app.get('/sse', async (req: Request, res: Response) => {
-    const transport = new SSEServerTransport('/messages', res);
-    const apiKey = getApiKeyFromRequest(req);
-    if (!apiKey) {
-      res.status(401).send('Unauthorized, authorization header is required');
-      return;
-    }
-    await setSession({ transport, apiKey, sessionId: transport.sessionId });
-    res.on('close', async () => {
-      await removeSession(transport.sessionId);
-    });
-
-    await server.connect(transport);
-    logger.info(`Octomind MCP Server SSEversion ${version} started`);
-  });
-  app.post('/messages', async (req: Request, res: Response) => {
-    const sessionId = req.query.sessionId as string;
-    let session;
-    try {
-      session = await getSession(sessionId);
-    } catch (error) {
-      res.status(400).send('No transport found for sessionId');
-      return;
-    }
-    const transport = session.transport as SSEServerTransport;
-    const apiKey = session.apiKey;
-    if (!apiKey) {
-      res.status(401).send('Unauthorized, authorization header is required');
-      return;
-    }
-    if (transport) {
-      if (!transport.sessionId) {
-        sendError(res, 400, 'Transport in invalid state: missing sessionId');
-        return;
-      }
-
-      if (res.writableEnded) {
-        sendError(res, 500, 'Response is already ended');
-        return;
-      }
-
-<<<<<<< HEAD
-      try {
-        await transport.handlePostMessage(req, res);
-      } catch (error: any) {
-        sendError(res, 500, `Error handling message: ${error.message || 'Unknown error'}`);
-      }
-    } else {
-      sendError(res, 400, 'No transport found for sessionId');
-    }
-  });
-  app.listen(port, () => {
-    logger.info(`Server started on port ${port}`);
-  });
-  logger.info(`Octomind MCP Server version ${version} started`);
-=======
      app.get('/sse', async (req: Request, res: Response) => {
        const transport = new SSEServerTransport('/messages', res);
        const apiKey = getApiKeyFromRequest(req);
@@ -203,7 +147,6 @@
        logger.info(`Server started on port ${port}`);
      });
      logger.info(`Octomind MCP Server version ${version} started`);
->>>>>>> bf0661fa
 }
 
 export const startStdioServer = async (server: McpServer) => {
@@ -244,15 +187,6 @@
 
 export const startStreamingServer = async (server: McpServer, port: number) => {
   logger.info(`Starting server in streaming mode on port ${port}`);
-<<<<<<< HEAD
-  const app = buildApp();
-  app.post('/mcp', async (req: Request, res: Response) => {
-    const xsessionId = req.headers["x-session-id"];
-    logger.info(`Received POST /mcp request for session ${req.headers['mcp-session-id']}, x-session-id: ${xsessionId}`);
-    // Check for existing session ID
-    const sessionId = req.headers['mcp-session-id'] as string | undefined;
-    let transport: StreamableHTTPServerTransport;
-=======
     const app = buildApp();
     app.post('/mcp', async (req: Request, res: Response) => {
       const xsessionId = req.headers["x-session-id"];
@@ -301,48 +235,32 @@
         sendError(res, 400, 'Bad Request: No valid session ID provided');
         return;
       }
+
+      if (sessionId && await sessionExists(sessionId)) {
+        // Reuse existing transport
+        const session = await getSession(sessionId);
+        if (session.status === SessionStatus.TRANSPORT_MISSING) {
+          sendError(res, 404, 'Transport missing for sessionId');
+          logger.warn(`Transport missing for session ${sessionId}, connection closed`);
+          return;
+        }
+        transport = session.transport as StreamableHTTPServerTransport;
+      } else if (!sessionId && isInitializeRequest(req.body)) {
+        logger.info("New initialization request");
+        transport = await buildTransport(req, res);
+        await server.connect(transport);
+      } else {
+        logger.warn("Bad Request: No valid session ID provided");
+        sendError(res, 400, 'Bad Request: No valid session ID provided');
+        return;
+      }
+
       try {
         await transport.handleRequest(req, res, req.body);
       } catch (error) {
         logger.error("Error handling request", error);
       }
     });
-
-    // Reusable handler for GET and DELETE requests
-    const handleSessionRequest = async (req: Request, res: Response) => {
-      const xsessionId = req.headers["x-session-id"];
-      logger.info(`Received ${req.method} /mcp request for session ${req.headers['mcp-session-id']}, x-session-id: ${xsessionId}`);
-      const sessionId = req.headers['mcp-session-id'] as string | undefined;
-      if (!sessionId || !sessionExists(sessionId)) {
-        sendError(res, 400, 'Invalid or missing session ID');
-        return;
-      }
->>>>>>> bf0661fa
-
-    if (sessionId && await sessionExists(sessionId)) {
-      // Reuse existing transport
-      const session = await getSession(sessionId);
-      if (session.status === SessionStatus.TRANSPORT_MISSING) {
-        sendError(res, 404, 'Transport missing for sessionId');
-        logger.warn(`Transport missing for session ${sessionId}, connection closed`);
-        return;
-      }
-      transport = session.transport as StreamableHTTPServerTransport;
-    } else if (!sessionId && isInitializeRequest(req.body)) {
-      logger.info("New initialization request");
-      transport = await buildTransport(req, res);
-      await server.connect(transport);
-    } else {
-      logger.warn("Bad Request: No valid session ID provided");
-      sendError(res, 400, 'Bad Request: No valid session ID provided');
-      return;
-    }
-    try {
-      await transport.handleRequest(req, res, req.body);
-    } catch (error) {
-      logger.error("Error handling request", error);
-    }
-  });
 
   // Reusable handler for GET and DELETE requests
   const handleSessionRequest = async (req: Request, res: Response) => {
