--- conflicted
+++ resolved
@@ -10,15 +10,10 @@
   ServerNotification,
   ServerRequest,
 } from "@modelcontextprotocol/sdk/types.js";
-<<<<<<< HEAD
+
 import { getNotifications, getTestReports, getTestCases, getTestReport } from "./api";
 import { TestReport, TestCaseListItem } from "./types";
 import { getAllSessions, getSession, Session, setSession } from "./session";
-=======
-import { getNotifications, getTestReports, TestCase } from "./api";
-import { TestReport } from "./types";
-import { getAllSessions, setSession } from "./session";
->>>>>>> 7c468727
 import { logger } from "./logger";
 import { RequestHandlerExtra } from "@modelcontextprotocol/sdk/shared/protocol.js";
 
@@ -28,16 +23,10 @@
   session: Session,
   server: McpServer,
 ) => {
-<<<<<<< HEAD
   const result = await getTestReports({ apiKey: session.apiKey, testTargetId: session.currentTestTargetId! });
   logger.info("Reloaded reports for test target:", session.currentTestTargetId);
   const reports = result.data;
-=======
-  logger.debug("Reloading reports for test target: %s", testTargetId);
-  const result = await getTestReports({ apiKey, testTargetId });
-  logger.info("Reloaded reports for test target: %s", testTargetId);
-  reports = result.data;
->>>>>>> 7c468727
+
   tracesForTestReport = {};
   session.testReportIds = [];
   session.tracesForTestReport = {};
@@ -57,16 +46,10 @@
   await setSession(session);
 };
 
-<<<<<<< HEAD
 export const clearTestReports = async (session: Session, server: McpServer) => {
   session.testReportIds = [];
   session.tracesForTestReport = {};
-=======
-export const clearTestReports = async (server: McpServer) => {
-  logger.debug("Clearing test reports" );
-  reports = [];
-  tracesForTestReport = {};
->>>>>>> 7c468727
+
   await server.server.notification({
     method: "notifications/resources/list_changed",
   });
@@ -78,14 +61,9 @@
   session: Session,
   server: McpServer,
 ) => {
-<<<<<<< HEAD
   const result = await getTestCases({ apiKey: session.apiKey, testTargetId: session.currentTestTargetId! });
   session.testCaseIds = result.map((tc: TestCaseListItem) => tc.id);
-=======
-  logger.debug("Reloading test cases for test target: %s", _testTargetId);
-  const result = { data: [] }; //await getTestCases({ apiKey, testTargetId });
-  testCases = result.data;
->>>>>>> 7c468727
+
   await server.server.notification({
     method: "notifications/resources/list_changed",
   });
@@ -98,31 +76,22 @@
     if (!session.currentTestTargetId) {
       continue;
     }
-<<<<<<< HEAD
-    await checkNotificationsForSession(server, session);
-=======
     logger.debug("Checking notifications for test target: %s, session: %s", session.currentTestTargetId, session.sessionId);
     try {
-      await checkNotificationsForSession(server, session.apiKey, session.currentTestTargetId);
+      await checkNotificationsForSession(server, session);
     } catch (e) {
       logger.error("Failed to check notifications for test target: %s, session: %s", session.currentTestTargetId, session.sessionId, e);
       await setSession({...session, currentTestTargetId: undefined});
     }
->>>>>>> 7c468727
   }
 }
 
 const checkNotificationsForSession = async (server: McpServer, session: Session): Promise<void> => {
   let forceReloadReports = false;
   let forceReloadTestCases = false;
-<<<<<<< HEAD
   if (session.currentTestTargetId) {
     logger.info("Checking notifications for test target:", session.currentTestTargetId);
     const notifications = await getNotifications(session.apiKey, session.currentTestTargetId);
-=======
-  if (testTargetId) {
-    const notifications = await getNotifications(apiKey, testTargetId);
->>>>>>> 7c468727
     notifications.forEach(async (n) => {
       if (
         n.type === "REPORT_EXECUTION_FINISHED" &&
@@ -138,19 +107,10 @@
       }
     });
     if (forceReloadReports) {
-<<<<<<< HEAD
       await reloadTestReports(session, server);
     }
     if (forceReloadTestCases) {
       await reloadTestCases(session, server);
-=======
-      logger.info("Force reload reports for test target: %s", testTargetId);
-      await reloadTestReports(testTargetId, server, apiKey);
-    }
-    if (forceReloadTestCases) {
-      logger.info("Force reload test cases for test target: %s", testTargetId);
-      await reloadTestCases(testTargetId, server, apiKey);
->>>>>>> 7c468727
     }
   }
 };
