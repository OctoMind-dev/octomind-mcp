--- conflicted
+++ resolved
@@ -45,11 +45,7 @@
     if (!testTargetId) {
       await clearTestReports(session, server);
     } else {
-<<<<<<< HEAD
       await reloadTestReports(session, server);
-=======
-      await reloadTestReports(testTargetId, server, apiKey);
->>>>>>> 7c468727
     }
     session.currentTestTargetId = testTargetId;
     await setSession(session);
