--- conflicted
+++ resolved
@@ -1,13 +1,5 @@
 import { McpServer } from "@modelcontextprotocol/sdk/server/mcp.js";
 import { z } from "zod";
-<<<<<<< HEAD
-import {
-  executeTests,
-  getTestCase,
-  getTestReport,
-  getTestReports,
-} from "./api";
-=======
 import { uuidValidation } from "./types";
 import {
   discovery,
@@ -17,7 +9,6 @@
   getTestReports,
 } from "./api";
 import { serverStartupTime } from ".";
->>>>>>> 4a0a7ad2
 
 const APIKEY = process.env.APIKEY ?? "";
 
